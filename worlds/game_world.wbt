<<<<<<< HEAD
#VRML_SIM R2025a utf8

EXTERNPROTO "https://raw.githubusercontent.com/cyberbotics/webots/R2025a/projects/objects/backgrounds/protos/TexturedBackground.proto"
EXTERNPROTO "https://raw.githubusercontent.com/cyberbotics/webots/R2025a/projects/objects/backgrounds/protos/TexturedBackgroundLight.proto"
=======
#VRML_SIM R2023b utf8

EXTERNPROTO "https://raw.githubusercontent.com/cyberbotics/webots/R2025a/projects/objects/backgrounds/protos/TexturedBackground.proto"
EXTERNPROTO "https://raw.githubusercontent.com/cyberbotics/webots/R2025a/projects/objects/backgrounds/protos/TexturedBackgroundLight.proto"
EXTERNPROTO "https://raw.githubusercontent.com/cyberbotics/webots/R2023b/projects/robots/robotis/darwin-op/protos/RobotisOp2.proto"
EXTERNPROTO "https://raw.githubusercontent.com/cyberbotics/webots/R2023b/projects/robots/robotis/darwin-op/protos/RobotisJersey.proto"
EXTERNPROTO "https://raw.githubusercontent.com/cyberbotics/webots/R2023b/projects/samples/contests/robocup/protos/RobocupSoccerField.proto"
EXTERNPROTO "https://raw.githubusercontent.com/cyberbotics/webots/R2023b/projects/objects/balls/protos/Ball.proto"
>>>>>>> 8416b763

WorldInfo {
}
Viewpoint {
<<<<<<< HEAD
  orientation -0.5773502691896257 0.5773502691896257 0.5773502691896257 2.0944
  position 0 0 10
=======
  orientation -0.32119655719009715 0.20211345501902092 0.925193451635658 2.087175235097255
  position 0.4187455425721319 -1.5211493734174668 0.7458390742177788
>>>>>>> 8416b763
}
TexturedBackground {
}
TexturedBackgroundLight {
}
<<<<<<< HEAD
DEF Game_Manager Robot {
  name "GameServer"
  description "Starts the game server and handle client communication."
  controller "server_controller"
}
DEF Soccer_Robot Robot {
  name "RobotOne"
  controller "client_controller"
}
DEF Soccer_Robot Robot {
  translation 0.1 0 0.1
  name "RobotOne(1)"
  controller "client_controller"
}
DEF Soccer_Robot Robot {
  translation 0.30000000000000004 0 0.30000000000000004
  name "RobotOne(3)"
  controller "client_controller"
}
DEF Soccer_Robot Robot {
  translation 0.4 0 0.4
  name "RobotOne(2)"
  controller "client_controller"
=======
DEF ROBOTISOP2 RobotisOp2 {
  hidden position_0_0 -4.100878461856866e-08
  hidden position_0_1 -0.006532504726872678
  hidden position_0_2 -0.003266246491215961
  hidden position_0_3 0.7212579560369614
  hidden position_0_4 -0.8431913912177321
  hidden linearVelocity_0 -0.004002720431374936 -0.0016948853844583707 0.08162499018670469
  hidden angularVelocity_0 0.006257534683728071 0.06576997185009584 0.009029343163710714
  hidden rotation_10 0.5774169516709086 0.5773169250599796 0.5773169250614134 2.094399976324935
  hidden position_10_0 0.1789263274142479
  hidden rotation_11 1 0 0 0.6064736725857525
  hidden rotation_15 0.5748421453272039 0.5786001889375852 0.5786003191469986 2.0981904421653894
  hidden position_15_0 -0.007402774970221201
  hidden rotation_16 0 0 1 0.0074027749702319425
  hidden position_16_0 0.8006789081551049
  hidden rotation_17 -1 0 0 0.8006789081551047
  hidden position_17_0 -1.3605919974158485
  hidden rotation_18 1 0 0 1.3605919974158485
  hidden position_18_0 -0.7337241046787393
  hidden rotation_19 -1 0 0 0.7337241046787393
  hidden position_19_0 -0.01584007946255399
  hidden rotation_20 0 0 -1 0.015840079462555258
  hidden rotation_21 0.5760690949107341 0.5779898074260833 0.5779897753423384 2.096303620344072
  hidden position_21_0 0.010668976419735805
  hidden rotation_22 0 0 -0.9999999999999999 0.010668976419743936
  hidden position_22_0 -0.8006758698360072
  hidden rotation_23 -1 0 0 0.8006758698360074
  hidden position_23_0 1.360593442183995
  hidden rotation_24 1 0 0 1.360593442183995
  hidden position_24_0 0.730457658323773
  hidden rotation_25 -1 0 0 0.7304576583237729
  hidden position_25_0 0.025638127954970183
  hidden rotation_26 0 0 1 0.025638127954967074
  hidden rotation_27 0.6734976827938522 0.6734976622908821 0.3046338296381879 2.550247164567466
  hidden position_27_0 0.3244298362333776
  hidden rotation_28 0 0 0.9999999999999999 0.4609701637666192
  hidden position_28_0 -0.5173460898959849
  hidden rotation_29 -1 0 0 2.0881460898959854
  hidden rotation_30 0.6828018660337367 0.6828019603911912 0.2599290184392521 2.6328787342260584
  hidden position_30_0 -0.31773452325580276
  hidden rotation_31 0 0 -1 0.4676654767441974
  hidden position_31_0 0.5109772694485744
  hidden rotation_32 -1 0 0 2.0817772694485743
  translation -0.34675676902091895 0.0009102669818318735 0.29684359370972657
  rotation -0.01519873673166838 0.999439474311166 0.029828435935893648 0.17204172545533833
  controller "server_controller"
  jersey RobotisJersey {
  }
}
DEF BALL Ball {
  translation 0 0 0.03
  rotation 1 0 0 1.5707963267948966
}
RobocupSoccerField {
  size "kid"
  turfPhysics FALSE
>>>>>>> 8416b763
}<|MERGE_RESOLUTION|>--- conflicted
+++ resolved
@@ -1,10 +1,4 @@
-<<<<<<< HEAD
 #VRML_SIM R2025a utf8
-
-EXTERNPROTO "https://raw.githubusercontent.com/cyberbotics/webots/R2025a/projects/objects/backgrounds/protos/TexturedBackground.proto"
-EXTERNPROTO "https://raw.githubusercontent.com/cyberbotics/webots/R2025a/projects/objects/backgrounds/protos/TexturedBackgroundLight.proto"
-=======
-#VRML_SIM R2023b utf8
 
 EXTERNPROTO "https://raw.githubusercontent.com/cyberbotics/webots/R2025a/projects/objects/backgrounds/protos/TexturedBackground.proto"
 EXTERNPROTO "https://raw.githubusercontent.com/cyberbotics/webots/R2025a/projects/objects/backgrounds/protos/TexturedBackgroundLight.proto"
@@ -12,48 +6,17 @@
 EXTERNPROTO "https://raw.githubusercontent.com/cyberbotics/webots/R2023b/projects/robots/robotis/darwin-op/protos/RobotisJersey.proto"
 EXTERNPROTO "https://raw.githubusercontent.com/cyberbotics/webots/R2023b/projects/samples/contests/robocup/protos/RobocupSoccerField.proto"
 EXTERNPROTO "https://raw.githubusercontent.com/cyberbotics/webots/R2023b/projects/objects/balls/protos/Ball.proto"
->>>>>>> 8416b763
 
 WorldInfo {
 }
 Viewpoint {
-<<<<<<< HEAD
-  orientation -0.5773502691896257 0.5773502691896257 0.5773502691896257 2.0944
-  position 0 0 10
-=======
   orientation -0.32119655719009715 0.20211345501902092 0.925193451635658 2.087175235097255
   position 0.4187455425721319 -1.5211493734174668 0.7458390742177788
->>>>>>> 8416b763
 }
 TexturedBackground {
 }
 TexturedBackgroundLight {
 }
-<<<<<<< HEAD
-DEF Game_Manager Robot {
-  name "GameServer"
-  description "Starts the game server and handle client communication."
-  controller "server_controller"
-}
-DEF Soccer_Robot Robot {
-  name "RobotOne"
-  controller "client_controller"
-}
-DEF Soccer_Robot Robot {
-  translation 0.1 0 0.1
-  name "RobotOne(1)"
-  controller "client_controller"
-}
-DEF Soccer_Robot Robot {
-  translation 0.30000000000000004 0 0.30000000000000004
-  name "RobotOne(3)"
-  controller "client_controller"
-}
-DEF Soccer_Robot Robot {
-  translation 0.4 0 0.4
-  name "RobotOne(2)"
-  controller "client_controller"
-=======
 DEF ROBOTISOP2 RobotisOp2 {
   hidden position_0_0 -4.100878461856866e-08
   hidden position_0_1 -0.006532504726872678
@@ -110,5 +73,28 @@
 RobocupSoccerField {
   size "kid"
   turfPhysics FALSE
->>>>>>> 8416b763
+}
+DEF Game_Manager Robot {
+  name "GameServer"
+  description "Starts the game server and handle client communication."
+  controller "server_controller"
+}
+DEF Soccer_Robot Robot {
+  name "RobotOne"
+  controller "client_controller"
+}
+DEF Soccer_Robot Robot {
+  translation 0.1 0 0.1
+  name "RobotOne(1)"
+  controller "client_controller"
+}
+DEF Soccer_Robot Robot {
+  translation 0.30000000000000004 0 0.30000000000000004
+  name "RobotOne(3)"
+  controller "client_controller"
+}
+DEF Soccer_Robot Robot {
+  translation 0.4 0 0.4
+  name "RobotOne(2)"
+  controller "client_controller"
 }